--- conflicted
+++ resolved
@@ -1,15 +1,6 @@
 import argparse
 import os
 import gymnasium as gym
-<<<<<<< HEAD
-from src.q_learning import train as train_q_learning, QLearningAgent
-from src.monte_carlo import train as train_monte_carlo, MonteCarlo
-# from src.dqn import train as train_dqn, DQNAgent
-# from src.actor_critic import train as train_actor_critic, ActorCriticAgent
-# from src.ppo import train as train_ppo, PPOAgent
-# from src.dyna_q import train as train_dyna_q, DynaQAgent
-# from src.random_agent import RandomAgent
-=======
 
 AVAILABLE_ALGORITHMS = {}
 
@@ -93,18 +84,13 @@
 except ImportError as e:
     print(f"PPO not yet implemented")
 
->>>>>>> f6c9307c
 from src.environments import create_env, get_env_dimensions
 from src.policy_evaluation import evaluate_policy, run_simulation
 from src.plotting import plot_scores
 
 def main():
     parser = argparse.ArgumentParser(description="Run RL algorithms")
-<<<<<<< HEAD
-    parser.add_argument("algorithm", choices=["q_learning", "dqn", "actor_critic", "ppo", "dyna_q", "random", "monte-carlo"], help="The algorithm to run")
-=======
     parser.add_argument("algorithm", choices=list(AVAILABLE_ALGORITHMS.keys()), help="The algorithm to run")
->>>>>>> f6c9307c
     parser.add_argument("environment", help="The environment name from Gymnasium")
     parser.add_argument("--num-episodes", type=int, default=None, help="Number of training episodes")
     parser.add_argument("--max-steps", type=int, default=None, help="Maximum steps per episode")
@@ -157,56 +143,12 @@
 
     if args.load_model:
         print(f"Loading agent for {args.algorithm} from {args.load_model}...")
-<<<<<<< HEAD
-        if args.algorithm == "q_learning":
-            agent = QLearningAgent(state_dim, action_dim)
-        elif args.algorithm == "monte-carlo":
-            agent = MonteCarlo(state_dim, action_dim)
-        elif args.algorithm == "dqn":
-            agent = DQNAgent(state_dim, action_dim)
-        elif args.algorithm == "actor_critic":
-            agent = ActorCriticAgent(state_dim, action_dim)
-        elif args.algorithm == "ppo":
-            agent = PPOAgent(state_dim, action_dim)
-        elif args.algorithm == "dyna_q":
-            agent = DynaQAgent(state_dim, action_dim)
-        elif args.algorithm == "random":
-            agent = RandomAgent(action_dim)
-        
-        if args.algorithm != "random":  # Random agent has no parameters to load
-            agent.load(args.load_model)
-    else:
-        if args.algorithm == "q_learning":
-            assert(setting == "discrete")
-            agent, scores = train_q_learning(env, state_dim, action_dim, num_episodes, max_steps_per_episode, target_score)
-        elif args.algorithm == "monte-carlo":
-            assert(setting == "discrete")
-            agent, scores = train_monte_carlo(env, state_dim, action_dim, num_episodes, max_steps_per_episode, target_score)
-        elif args.algorithm == "dqn":
-            assert(setting == "continuous")
-            agent, scores = train_dqn(env, state_dim, action_dim, num_episodes, max_steps_per_episode, target_score)
-        elif args.algorithm == "actor_critic":
-            assert(setting == "continuous")
-            agent, scores = train_actor_critic(env, state_dim, action_dim, num_episodes, max_steps_per_episode, target_score)
-        elif args.algorithm == "ppo":
-            assert(setting == "continuous")
-            agent, scores = train_ppo(env, state_dim, action_dim, num_episodes, max_steps_per_episode, target_score)
-        elif args.algorithm == "dyna_q":
-            assert(setting == "discrete")
-            agent, scores = train_dyna_q(env, state_dim, action_dim, num_episodes, max_steps_per_episode, target_score)
-        elif args.algorithm == "random":
-            # Random agent doesn't need training
-            agent = RandomAgent(action_dim)
-            scores = []  # No scores to track for random agent
-            print(f"Created RandomAgent with action_dim={action_dim}")
-=======
         agent = AgentClass(state_dim, action_dim)
         if args.algorithm != "random":
             agent.load(args.load_model)
     else:
         if trainer:
             agent, scores = trainer(env, state_dim, action_dim, num_episodes, max_steps_per_episode, target_score)
->>>>>>> f6c9307c
         else:
             agent = AgentClass(action_dim)
             print(f"Created {AgentClass.__name__} with action_dim={action_dim}")
