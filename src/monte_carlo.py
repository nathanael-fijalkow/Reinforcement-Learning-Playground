import numpy as np
from collections import deque
from src.base_agent import BaseAgent

class MonteCarlo(BaseAgent):
<<<<<<< HEAD
    
    def __init__ (self, 
            state_dim, 
            action_dim, 
            learning_rate=0.1, 
            gamma=0.99, 
            epsilon=1.0, 
            epsilon_decay=0.9994, 
            epsilon_min=0.01):
        
        self.q_table = np.zeros((state_dim, action_dim))
        self.lr = learning_rate
=======
    def __init__(self, 
                 state_dim, 
                 action_dim,
                 learning_rate=0.1, 
                 lr_decay=0.995, 
                 lr_min=0.001,
                 gamma=0.99, 
                 epsilon=1.0, 
                 epsilon_decay=0.995, 
                 epsilon_min=0.01):
        self.q_table = np.zeros((state_dim, action_dim))
        self.lr = learning_rate
        self.lr_decay = lr_decay
        self.lr_min = lr_min
>>>>>>> f6c9307c
        self.gamma = gamma
        self.epsilon = epsilon
        self.epsilon_decay = epsilon_decay
        self.epsilon_min = epsilon_min
        self.action_dim = action_dim

    def select_action(self, state, greedy=False):
<<<<<<< HEAD
        if greedy or np.random.rand() > self.epsilon:
            return np.argmax(self.q_table[state])
        return np.random.choice(self.action_dim)
=======
        if not greedy and np.random.rand() <= self.epsilon:
            return np.random.choice(self.action_dim)
        else:
            return np.argmax(self.q_table[state, :])
>>>>>>> f6c9307c

    def learn(self, trajectory):
        G = 0
        for state, action, reward in reversed(trajectory):
            G = reward + self.gamma * G
            self.q_table[state, action] += self.lr * (G - self.q_table[state, action])
<<<<<<< HEAD
=======

        self.lr *= max(self.lr_min, self.lr * self.lr_decay)
>>>>>>> f6c9307c
        self.epsilon = max(self.epsilon_min, self.epsilon * self.epsilon_decay)

    def save(self, path):
        np.save(path, self.q_table)

    def load(self, path):
        self.q_table = np.load(path)

def train(env, state_dim, action_dim, num_episodes, max_steps_per_episode, target_score):
    agent = MonteCarlo(state_dim, action_dim)

    scores_deque = deque(maxlen=100)
    scores = []

    print("Starting Monte Carlo training...")

    for episode in range(1, num_episodes + 1):
        state, _ = env.reset()
        episode_reward = 0
<<<<<<< HEAD
        trajectory=[]
=======
        trajectory = []

>>>>>>> f6c9307c
        for step in range(max_steps_per_episode):
            action = agent.select_action(state)
            next_state, reward, terminated, truncated, _ = env.step(action)
            done = terminated or truncated
<<<<<<< HEAD
            
            trajectory.append((state,action,reward))

=======
            trajectory.append((state, action, reward))
>>>>>>> f6c9307c
            state = next_state
            episode_reward += reward

            if done:
                break
<<<<<<< HEAD
        agent.learn(trajectory)
=======

        agent.learn(trajectory)

>>>>>>> f6c9307c
        scores_deque.append(episode_reward)
        scores.append(episode_reward)

        if episode % (num_episodes / 10) == 0:
            print(f"Episode {episode} Average Score: {np.mean(scores_deque):.2f}, Epsilon: {agent.epsilon:.2f}")
        
        if np.mean(scores_deque) >= target_score:
            print(f"Environment solved in {episode} episodes! Average Score: {np.mean(scores_deque):.2f}")
            break

    print("\nTraining complete.")
    
    return agent, scores<|MERGE_RESOLUTION|>--- conflicted
+++ resolved
@@ -3,20 +3,6 @@
 from src.base_agent import BaseAgent
 
 class MonteCarlo(BaseAgent):
-<<<<<<< HEAD
-    
-    def __init__ (self, 
-            state_dim, 
-            action_dim, 
-            learning_rate=0.1, 
-            gamma=0.99, 
-            epsilon=1.0, 
-            epsilon_decay=0.9994, 
-            epsilon_min=0.01):
-        
-        self.q_table = np.zeros((state_dim, action_dim))
-        self.lr = learning_rate
-=======
     def __init__(self, 
                  state_dim, 
                  action_dim,
@@ -31,7 +17,6 @@
         self.lr = learning_rate
         self.lr_decay = lr_decay
         self.lr_min = lr_min
->>>>>>> f6c9307c
         self.gamma = gamma
         self.epsilon = epsilon
         self.epsilon_decay = epsilon_decay
@@ -39,27 +24,18 @@
         self.action_dim = action_dim
 
     def select_action(self, state, greedy=False):
-<<<<<<< HEAD
-        if greedy or np.random.rand() > self.epsilon:
-            return np.argmax(self.q_table[state])
-        return np.random.choice(self.action_dim)
-=======
         if not greedy and np.random.rand() <= self.epsilon:
             return np.random.choice(self.action_dim)
         else:
             return np.argmax(self.q_table[state, :])
->>>>>>> f6c9307c
 
     def learn(self, trajectory):
         G = 0
         for state, action, reward in reversed(trajectory):
             G = reward + self.gamma * G
             self.q_table[state, action] += self.lr * (G - self.q_table[state, action])
-<<<<<<< HEAD
-=======
 
         self.lr *= max(self.lr_min, self.lr * self.lr_decay)
->>>>>>> f6c9307c
         self.epsilon = max(self.epsilon_min, self.epsilon * self.epsilon_decay)
 
     def save(self, path):
@@ -79,35 +55,21 @@
     for episode in range(1, num_episodes + 1):
         state, _ = env.reset()
         episode_reward = 0
-<<<<<<< HEAD
-        trajectory=[]
-=======
         trajectory = []
 
->>>>>>> f6c9307c
         for step in range(max_steps_per_episode):
             action = agent.select_action(state)
             next_state, reward, terminated, truncated, _ = env.step(action)
             done = terminated or truncated
-<<<<<<< HEAD
-            
-            trajectory.append((state,action,reward))
-
-=======
             trajectory.append((state, action, reward))
->>>>>>> f6c9307c
             state = next_state
             episode_reward += reward
 
             if done:
                 break
-<<<<<<< HEAD
-        agent.learn(trajectory)
-=======
 
         agent.learn(trajectory)
 
->>>>>>> f6c9307c
         scores_deque.append(episode_reward)
         scores.append(episode_reward)
 
