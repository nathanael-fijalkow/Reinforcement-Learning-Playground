import numpy as np
from collections import deque
from src.base_agent import BaseAgent

class MonteCarlo(BaseAgent):
    def __init__(self, 
                 state_dim, 
                 action_dim,
<<<<<<< HEAD
                 learning_rate=0.1,
                 gamma=0.99,
                 epsilon=1.0,
                 epsilon_decay=0.995,
                 epsilon_min=0.01):
        self.q_table = np.zeros((state_dim, action_dim))
        self.lr = learning_rate
=======
                 learning_rate=0.1, 
                 lr_decay=0.995, 
                 lr_min=0.001,
                 gamma=0.99, 
                 epsilon=1.0, 
                 epsilon_decay=0.995, 
                 epsilon_min=0.01):
        self.q_table = np.zeros((state_dim, action_dim))
        self.lr = learning_rate
        self.lr_decay = lr_decay
        self.lr_min = lr_min
>>>>>>> fb98c613
        self.gamma = gamma
        self.epsilon = epsilon
        self.epsilon_decay = epsilon_decay
        self.epsilon_min = epsilon_min
        self.action_dim = action_dim

    def select_action(self, state, greedy=False):
<<<<<<< HEAD
        if not greedy and np.random.rand() < self.epsilon:
            return np.random.choice(self.action_dim)
        return np.argmax(self.q_table[state, :])
    def learn(self, trajectory):
        G = 0
        visited = set()
        for t in reversed(range(len(trajectory))):
            s, a, r = trajectory[t]
            G = r + self.gamma * G
            key = (s, a)
            if key in visited:
                continue
            visited.add(key)
            self.q_table[s, a] += self.lr * (G - self.q_table[s, a])
=======
        if not greedy and np.random.rand() <= self.epsilon:
            return np.random.choice(self.action_dim)
        else:
            return np.argmax(self.q_table[state, :])

    def learn(self, trajectory):
        G = 0
        for state, action, reward in reversed(trajectory):
            G = reward + self.gamma * G
            self.q_table[state, action] += self.lr * (G - self.q_table[state, action])

        self.lr *= max(self.lr_min, self.lr * self.lr_decay)
>>>>>>> fb98c613
        self.epsilon = max(self.epsilon_min, self.epsilon * self.epsilon_decay)

    def save(self, path):
        np.save(path, self.q_table)

    def load(self, path):
        self.q_table = np.load(path)

def train(env, state_dim, action_dim, num_episodes, max_steps_per_episode, target_score):
    agent = MonteCarlo(state_dim, action_dim)

    scores_deque = deque(maxlen=100)
    scores = []

    print("Starting Monte Carlo training...")

    for episode in range(1, num_episodes + 1):
        state, _ = env.reset()
        episode_reward = 0
<<<<<<< HEAD
        trajectory = [] 
=======
        trajectory = []

>>>>>>> fb98c613
        for step in range(max_steps_per_episode):
            action = agent.select_action(state)
            next_state, reward, terminated, truncated, _ = env.step(action)
            done = terminated or truncated
<<<<<<< HEAD

            trajectory.append((state, action, reward))

=======
            trajectory.append((state, action, reward))
>>>>>>> fb98c613
            state = next_state
            episode_reward += reward

            if done:
                break

        agent.learn(trajectory)
<<<<<<< HEAD
=======

>>>>>>> fb98c613
        scores_deque.append(episode_reward)
        scores.append(episode_reward)

        if episode % (num_episodes / 10) == 0:
            print(f"Episode {episode}	Average Score: {np.mean(scores_deque):.2f}")
        
        if np.mean(scores_deque) >= target_score:
            print(f"Environment solved in {episode} episodes! Average Score: {np.mean(scores_deque):.2f}")
            break

    print("\nTraining complete.")

    return agent, scores<|MERGE_RESOLUTION|>--- conflicted
+++ resolved
@@ -6,15 +6,6 @@
     def __init__(self, 
                  state_dim, 
                  action_dim,
-<<<<<<< HEAD
-                 learning_rate=0.1,
-                 gamma=0.99,
-                 epsilon=1.0,
-                 epsilon_decay=0.995,
-                 epsilon_min=0.01):
-        self.q_table = np.zeros((state_dim, action_dim))
-        self.lr = learning_rate
-=======
                  learning_rate=0.1, 
                  lr_decay=0.995, 
                  lr_min=0.001,
@@ -26,7 +17,6 @@
         self.lr = learning_rate
         self.lr_decay = lr_decay
         self.lr_min = lr_min
->>>>>>> fb98c613
         self.gamma = gamma
         self.epsilon = epsilon
         self.epsilon_decay = epsilon_decay
@@ -34,22 +24,6 @@
         self.action_dim = action_dim
 
     def select_action(self, state, greedy=False):
-<<<<<<< HEAD
-        if not greedy and np.random.rand() < self.epsilon:
-            return np.random.choice(self.action_dim)
-        return np.argmax(self.q_table[state, :])
-    def learn(self, trajectory):
-        G = 0
-        visited = set()
-        for t in reversed(range(len(trajectory))):
-            s, a, r = trajectory[t]
-            G = r + self.gamma * G
-            key = (s, a)
-            if key in visited:
-                continue
-            visited.add(key)
-            self.q_table[s, a] += self.lr * (G - self.q_table[s, a])
-=======
         if not greedy and np.random.rand() <= self.epsilon:
             return np.random.choice(self.action_dim)
         else:
@@ -62,7 +36,6 @@
             self.q_table[state, action] += self.lr * (G - self.q_table[state, action])
 
         self.lr *= max(self.lr_min, self.lr * self.lr_decay)
->>>>>>> fb98c613
         self.epsilon = max(self.epsilon_min, self.epsilon * self.epsilon_decay)
 
     def save(self, path):
@@ -82,23 +55,13 @@
     for episode in range(1, num_episodes + 1):
         state, _ = env.reset()
         episode_reward = 0
-<<<<<<< HEAD
-        trajectory = [] 
-=======
         trajectory = []
 
->>>>>>> fb98c613
         for step in range(max_steps_per_episode):
             action = agent.select_action(state)
             next_state, reward, terminated, truncated, _ = env.step(action)
             done = terminated or truncated
-<<<<<<< HEAD
-
             trajectory.append((state, action, reward))
-
-=======
-            trajectory.append((state, action, reward))
->>>>>>> fb98c613
             state = next_state
             episode_reward += reward
 
@@ -106,10 +69,7 @@
                 break
 
         agent.learn(trajectory)
-<<<<<<< HEAD
-=======
 
->>>>>>> fb98c613
         scores_deque.append(episode_reward)
         scores.append(episode_reward)
 
